# ---   IMPORTS   --- #
# ------------------- #
import os
from src.tests.hsv_from_rgb_test import HSVFromRGBTest
from src.tests.keras_test import KerasTest
from src.tests.receptive_field_test import ReceptiveFieldTest
from src.tests.features_structuring_layer_test import \
    FeaturesStructuringLayerTest
from src.tests.rbf_feat_extract_layer_test import \
    RBFFeatExtractLayerTest
<<<<<<< HEAD
from src.tests.rbf_feat_processing_layer_test import \
    RBFFeatProcessingLayerTest
=======
from src.tests.vl3dpp_binding_test import VL3DPPBindingTest
from src.tests.vl3dpp_backend_test import VL3DPPBackendTest
>>>>>>> 001f3fec
import numpy as np


# ---   CLASS   --- #
# ----------------- #
class MainTest:
    """
    :author: Alberto M. Esmoris Pena

    Class handling the entry point for tests.
    """
    # ---  MAIN METHODS  --- #
    # ---------------------- #
    @staticmethod
    def main():
        """
        Entry point logic for tests.

        :return: Boolean flag indicating whether all tests passed successfully
            (True) or not (False).
        :rtype: bool
        """
        # Prepare tests
        np.seterr(all='raise')  # Make numpy raise warnings
        # Initialize flag
        success = True
        # ---------------------------------------------------------------------
        # Run tests
        success = success and HSVFromRGBTest().start()
        success = success and KerasTest().start()
        success = success and ReceptiveFieldTest().start()
        success = success and FeaturesStructuringLayerTest().start()
        success = success and RBFFeatExtractLayerTest().start()
<<<<<<< HEAD
        success = success and RBFFeatProcessingLayerTest().start()
=======
        success = success and VL3DPPBindingTest().start()
        success = success and VL3DPPBackendTest().start()
>>>>>>> 001f3fec
        # ---------------------------------------------------------------------
        # Return
        return success<|MERGE_RESOLUTION|>--- conflicted
+++ resolved
@@ -8,13 +8,10 @@
     FeaturesStructuringLayerTest
 from src.tests.rbf_feat_extract_layer_test import \
     RBFFeatExtractLayerTest
-<<<<<<< HEAD
 from src.tests.rbf_feat_processing_layer_test import \
     RBFFeatProcessingLayerTest
-=======
 from src.tests.vl3dpp_binding_test import VL3DPPBindingTest
 from src.tests.vl3dpp_backend_test import VL3DPPBackendTest
->>>>>>> 001f3fec
 import numpy as np
 
 
@@ -48,12 +45,9 @@
         success = success and ReceptiveFieldTest().start()
         success = success and FeaturesStructuringLayerTest().start()
         success = success and RBFFeatExtractLayerTest().start()
-<<<<<<< HEAD
         success = success and RBFFeatProcessingLayerTest().start()
-=======
         success = success and VL3DPPBindingTest().start()
         success = success and VL3DPPBackendTest().start()
->>>>>>> 001f3fec
         # ---------------------------------------------------------------------
         # Return
         return success